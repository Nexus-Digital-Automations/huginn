--- conflicted
+++ resolved
@@ -9,33 +9,19 @@
     can_dry_run!
     default_schedule "every_1d"
 
-<<<<<<< HEAD
-    description do <<-MD
-      This Agent consumes RSS feeds and emits events when they change.
-=======
     DEFAULT_EVENTS_ORDER = [['{{date_published}}', 'time'], ['{{last_updated}}', 'time']]
 
     description do
       <<-MD
         This Agent consumes RSS feeds and emits events when they change.
->>>>>>> b88e20d0
 
-      This Agent is fairly simple, using [feed-normalizer](https://github.com/aasmith/feed-normalizer) as a base.  For complex feeds
-      with additional field types, we recommend using a WebsiteAgent.  See [this example](https://github.com/cantino/huginn/wiki/Agent-configuration-examples#itunes-trailers).
+        This Agent is fairly simple, using [feed-normalizer](https://github.com/aasmith/feed-normalizer) as a base.  For complex feeds
+        with additional field types, we recommend using a WebsiteAgent.  See [this example](https://github.com/cantino/huginn/wiki/Agent-configuration-examples#itunes-trailers).
 
-      If you want to *output* an RSS feed, use the DataOutputAgent.
+        If you want to *output* an RSS feed, use the DataOutputAgent.
 
-      Options:
+        Options:
 
-<<<<<<< HEAD
-        * `url` - The URL of the RSS feed.
-        * `clean` - Attempt to use [feed-normalizer](https://github.com/aasmith/feed-normalizer)'s' `clean!` method to cleanup HTML in the feed.  Set to `true` to use.
-        * `expected_update_period_in_days` - How often you expect this RSS feed to change.  If more than this amount of time passes without an update, the Agent will mark itself as not working.
-        * `headers` - When present, it should be a hash of headers to send with the request.
-        * `basic_auth` - Specify HTTP basic auth parameters: `"username:password"`, or `["username", "password"]`.
-        * `disable_ssl_verification` - Set to `true` to disable ssl verification.
-        * `user_agent` - A custom User-Agent name (default: "Faraday v#{Faraday::VERSION}").
-=======
           * `url` - The URL of the RSS feed (an array of URLs can also be used; items with identical guids across feeds will be considered duplicates).
           * `clean` - Attempt to use [feed-normalizer](https://github.com/aasmith/feed-normalizer)'s' `clean!` method to cleanup HTML in the feed.  Set to `true` to use.
           * `expected_update_period_in_days` - How often you expect this RSS feed to change.  If more than this amount of time passes without an update, the Agent will mark itself as not working.
@@ -52,7 +38,6 @@
         #{description_events_order}
 
         In this Agent, the default value for `events_order` is `#{DEFAULT_EVENTS_ORDER.to_json}`.
->>>>>>> b88e20d0
       MD
     end
 
