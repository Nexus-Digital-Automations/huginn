#= require jquery
#= require jquery_ujs
#= require typeahead.bundle
#= require bootstrap
#= require select2
#= require json2
#= require jquery.json-editor
#= require latlon_and_geo
#= require spectrum
#= require ./worker-checker
#= require_self

window.setupJsonEditor = ($editors = $(".live-json-editor")) ->
  JSONEditor.prototype.ADD_IMG = '<%= image_path 'json-editor/add.png' %>'
  JSONEditor.prototype.DELETE_IMG = '<%= image_path 'json-editor/delete.png' %>'
  editors = []
  $editors.each ->
    $editor = $(this)
    jsonEditor = new JSONEditor($editor, $editor.data('width') || 400, $editor.data('height') || 500)
    jsonEditor.doTruncation true
    jsonEditor.showFunctionButtons()
    editors.push jsonEditor
  return editors

hideSchedule = ->
  $(".schedule-region select").hide()
  $(".schedule-region .cannot-be-scheduled").show()

showSchedule = (defaultSchedule = null) ->
  $(".schedule-region select").show()
  if defaultSchedule?
    $(".schedule-region select").val(defaultSchedule).change()
  $(".schedule-region select").show()
  $(".schedule-region .cannot-be-scheduled").hide()

hideLinks = ->
  $(".link-region .select2-container").hide()
  $(".link-region .propagate-immediately").hide()
  $(".link-region .cannot-receive-events").show()

showLinks = ->
  $(".link-region .select2-container").show()
  $(".link-region .propagate-immediately").show()
  $(".link-region .cannot-receive-events").hide()
  showEventDescriptions()

hideEventCreation = ->
  $(".event-related-region").hide()

showEventCreation = ->
  $(".event-related-region").show()

showEventDescriptions = ->
  if $("#agent_source_ids").val()
    $.getJSON "/agents/event_descriptions", { ids: $("#agent_source_ids").val().join(",") }, (json) =>
      if json.description_html?
        $(".event-descriptions").show().html(json.description_html)
      else
        $(".event-descriptions").hide()
  else
    $(".event-descriptions").html("").hide()

$(document).ready ->
  $('.navbar .dropdown.dropdown-hover').hover \
    -> $(this).addClass('open'),
    -> $(this).removeClass('open')

  # JSON Editor
  window.jsonEditor = setupJsonEditor()[0]

  # Flash
  if $(".flash").length
    setTimeout((-> $(".flash").slideUp(-> $(".flash").remove())), 5000)

  # Help popovers
  $('.hover-help').popover(trigger: 'hover', html: true)

  # Agent Navigation
  $agentNavigate = $('#agent-navigate')

  # initialize typeahead listener
  $agentNavigate.bind "typeahead:selected", (event, object, name) ->
    item = object['value']
    $agentNavigate.typeahead('val', '')
    if agentPaths[item]
      $(".spinner").show()
      navigationData = agentPaths[item]
      if !(navigationData instanceof Object) || !navigationData.method || navigationData.method == 'GET'
        window.location = navigationData.url || navigationData
      else
        $("<a href='#{navigationData.url}' data-method='#{navigationData.method}'></a>").appendTo($("body")).click()

  # substring matcher for typeahead
  substringMatcher = (strings)->
    findMatches = (query, callback) ->
      matches = []
      substrRegex = new RegExp(query, "i")
      $.each strings, (i, str) ->
        matches.push value: str  if substrRegex.test(str)
      callback(matches.slice(0,6))

  $agentNavigate.typeahead
    minLength: 1,
    highlight: true,
  ,
    source: substringMatcher(agentNames)


  # Pressing '/' selects the search box.
  $("body").on "keypress", (e) ->
    if e.keyCode == 47 # The '/' key
      if e.target.nodeName == "BODY"
        e.preventDefault()
        $agentNavigate.focus()

  # Agent Show
  fetchLogs = (e) ->
    agentId = $(e.target).closest("[data-agent-id]").data("agent-id")
    e.preventDefault()
    $("#logs .spinner").show()
    $("#logs .refresh, #logs .clear").hide()
    $.get "/agents/#{agentId}/logs", (html) =>
      $("#logs .logs").html html
      $("#logs .spinner").stop(true, true).fadeOut ->
        $("#logs .refresh, #logs .clear").show()

  clearLogs = (e) ->
    if confirm("Are you sure you want to clear all logs for this Agent?")
      agentId = $(e.target).closest("[data-agent-id]").data("agent-id")
      e.preventDefault()
      $("#logs .spinner").show()
      $("#logs .refresh, #logs .clear").hide()
      $.post "/agents/#{agentId}/logs/clear", { "_method": "DELETE" }, (html) =>
        $("#logs .logs").html html
        $("#show-tabs li a.recent-errors").removeClass 'recent-errors'
        $("#logs .spinner").stop(true, true).fadeOut ->
          $("#logs .refresh, #logs .clear").show()

  $(".agent-show #show-tabs a[href='#logs'], #logs .refresh").on "click", fetchLogs
  $(".agent-show #logs .clear").on "click", clearLogs

  if tab = window.location.href.match(/tab=(\w+)\b/i)?[1]
    if tab in ["details", "logs"]
      $(".agent-show .nav-pills li a[href='##{tab}']").click()

  # Editing Agents
  $("#agent_source_ids").on "change", showEventDescriptions

  $("#agent_type").on "change", ->
    if window.jsonEditor?
      $("#agent-spinner").fadeIn();
      $("#agent_source_ids").select2("val", {});
      $(".event-descriptions").html("").hide()
      $.getJSON "/agents/type_details", { type: $(@).val() }, (json) =>
        if json.can_be_scheduled
          showSchedule(json.default_schedule)
        else
          hideSchedule()

        if json.can_receive_events
          showLinks()
        else
          hideLinks()

        if json.can_create_events
          showEventCreation()
        else
          hideEventCreation()

        $(".description").html(json.description_html) if json.description_html?

<<<<<<< HEAD
        $('.oauthable-form').html($(json.form).find('.oauthable-form').html()) if json.form?
=======
        $('.oauthable-form').html(json.form) if json.form?
>>>>>>> 02274966

        if $("#agent_options").hasClass("showing-default") || $("#agent_options").val().match(/\A\s*(\{\s*\}|)\s*\Z/g)
          window.jsonEditor.json = json.options
          window.jsonEditor.rebuild()

        $("#agent-spinner").stop(true, true).fadeOut();

  $("#agent_type").change() if $("#agent_type").length

  # Select2 Selects
  $(".select2").select2(width: 'resolve')

  if $(".schedule-region")
    if $(".schedule-region").data("can-be-scheduled") == true
      showSchedule()
    else
      hideSchedule()

  if $(".link-region")
    if $(".link-region").data("can-receive-events") == true
      showLinks()
    else
      hideLinks()

  if $(".event-related-region")
    if $(".event-related-region").data("can-create-events") == true
      showEventCreation()
    else
      hideEventCreation()<|MERGE_RESOLUTION|>--- conflicted
+++ resolved
@@ -169,11 +169,7 @@
 
         $(".description").html(json.description_html) if json.description_html?
 
-<<<<<<< HEAD
-        $('.oauthable-form').html($(json.form).find('.oauthable-form').html()) if json.form?
-=======
         $('.oauthable-form').html(json.form) if json.form?
->>>>>>> 02274966
 
         if $("#agent_options").hasClass("showing-default") || $("#agent_options").val().match(/\A\s*(\{\s*\}|)\s*\Z/g)
           window.jsonEditor.json = json.options
