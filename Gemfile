--- conflicted
+++ resolved
@@ -123,13 +123,8 @@
 gem 'multi_xml'
 gem 'nokogiri', '>= 1.16.7'
 gem 'omniauth'
-<<<<<<< HEAD
 gem 'rails', '7.0.1'
-gem 'rails-html-sanitizer', '~> 1.6'
-=======
-gem 'rails', '~> 6.1.7', '>= 6.1.7.10'
 gem 'rails-html-sanitizer', '~> 1.6', '>= 1.6.2'
->>>>>>> 4305c921
 gem 'rufus-scheduler', '~> 3.9', '>= 3.9.2', require: false
 gem 'sassc-rails'
 gem 'select2-rails'
