GIT
  remote: git://github.com/cantino/twitter-stream.git
  revision: 1c60a1007c50476f23374a8aea796769a088ffe0
  branch: master
  specs:
    cantino-twitter-stream (0.1.15)
      eventmachine (>= 0.12.8)
      http_parser.rb (~> 0.6.0)
      simple_oauth (~> 0.2.0)

GEM
  remote: https://rubygems.org/
  specs:
    ace-rails-ap (2.0.1)
    actionmailer (4.1.5)
      actionpack (= 4.1.5)
      actionview (= 4.1.5)
      mail (~> 2.5.4)
    actionpack (4.1.5)
      actionview (= 4.1.5)
      activesupport (= 4.1.5)
      rack (~> 1.5.2)
      rack-test (~> 0.6.2)
    actionview (4.1.5)
      activesupport (= 4.1.5)
      builder (~> 3.1)
      erubis (~> 2.7.0)
    activemodel (4.1.5)
      activesupport (= 4.1.5)
      builder (~> 3.1)
    activerecord (4.1.5)
      activemodel (= 4.1.5)
      activesupport (= 4.1.5)
      arel (~> 5.0.0)
    activesupport (4.1.5)
      i18n (~> 0.6, >= 0.6.9)
      json (~> 1.7, >= 1.7.7)
      minitest (~> 5.1)
      thread_safe (~> 0.1)
      tzinfo (~> 1.1)
    addressable (2.3.6)
    arel (5.0.1.20140414130214)
    autoparse (0.3.3)
      addressable (>= 2.3.1)
      extlib (>= 0.9.15)
      multi_json (>= 1.0.0)
    bcrypt (3.1.7)
    better_errors (1.1.0)
      coderay (>= 1.0.0)
      erubis (>= 2.6.6)
    binding_of_caller (0.7.2)
      debug_inspector (>= 0.0.1)
    bootstrap-kaminari-views (0.0.3)
      kaminari (>= 0.13)
      rails (>= 3.1)
    buftok (0.2.0)
    builder (3.2.2)
    chronic (0.10.2)
    coderay (1.1.0)
    coffee-rails (4.0.1)
      coffee-script (>= 2.2.0)
      railties (>= 4.0.0, < 5.0)
    coffee-script (2.3.0)
      coffee-script-source
      execjs
    coffee-script-source (1.7.1)
    cookiejar (0.3.2)
    coveralls (0.7.1)
      multi_json (~> 1.3)
      rest-client
      simplecov (>= 0.7)
      term-ansicolor
      thor
    crack (0.4.2)
      safe_yaml (~> 1.0.0)
    daemons (1.1.9)
    debug_inspector (0.0.2)
    delayed_job (4.0.2)
      activesupport (>= 3.0, < 4.2)
    delayed_job_active_record (4.0.2)
      activerecord (>= 3.0, < 4.2)
      delayed_job (>= 3.0, < 4.1)
    delorean (2.1.0)
      chronic
    devise (3.2.4)
      bcrypt (~> 3.0)
      orm_adapter (~> 0.1)
      railties (>= 3.2.6, < 5)
      thread_safe (~> 0.1)
      warden (~> 1.2.3)
    diff-lcs (1.2.5)
    docile (1.1.5)
    dotenv (0.11.1)
      dotenv-deployment (~> 0.0.2)
    dotenv-deployment (0.0.2)
    dotenv-rails (0.11.1)
      dotenv (= 0.11.1)
    em-http-request (1.1.2)
      addressable (>= 2.3.4)
      cookiejar
      em-socksify (>= 0.3)
      eventmachine (>= 1.0.3)
      http_parser.rb (>= 0.6.0)
    em-socksify (0.3.0)
      eventmachine (>= 1.0.0.beta.4)
    equalizer (0.0.9)
    erector (0.10.0)
      treetop (>= 1.2.3)
    erubis (2.7.0)
    ethon (0.7.1)
      ffi (>= 1.3.0)
    eventmachine (1.0.3)
    execjs (2.2.1)
    extlib (0.9.16)
    faraday (0.9.0)
      multipart-post (>= 1.2, < 3)
    faraday_middleware (0.9.1)
      faraday (>= 0.7.4, < 0.10)
    feed-normalizer (1.5.2)
      hpricot (>= 0.6)
      simple-rss (>= 1.1)
    ffi (1.9.5)
    font-awesome-sass (4.2.0)
      sass (~> 3.2)
    forecast_io (2.0.0)
      faraday
      hashie
      multi_json
    foreman (0.63.0)
      dotenv (>= 0.7)
      thor (>= 0.13.6)
    geokit (1.8.5)
      multi_json (>= 1.3.2)
    geokit-rails (2.0.1)
      geokit (~> 1.5)
      rails (>= 3.0)
    google-api-client (0.7.1)
      addressable (>= 2.3.2)
      autoparse (>= 0.3.3)
      extlib (>= 0.9.15)
      faraday (>= 0.9.0)
      jwt (>= 0.1.5)
      launchy (>= 2.1.1)
      multi_json (>= 1.0.0)
      retriable (>= 1.4)
      signet (>= 0.5.0)
      uuidtools (>= 2.1.0)
    hashie (2.0.5)
    hike (1.2.3)
    hipchat (1.2.0)
      httparty
    hpricot (0.8.6)
    http (0.5.1)
      http_parser.rb
    http_parser.rb (0.6.0)
    httparty (0.13.1)
      json (~> 1.8)
      multi_xml (>= 0.5.2)
    i18n (0.6.11)
    jquery-rails (3.1.1)
      railties (>= 3.0, < 5.0)
      thor (>= 0.14, < 2.0)
    json (1.8.1)
    jsonpath (0.5.6)
      multi_json
    jwt (1.0.0)
    kaminari (0.16.1)
      actionpack (>= 3.0.0)
      activesupport (>= 3.0.0)
    kgio (2.9.2)
    kramdown (1.3.3)
    launchy (2.4.2)
      addressable (~> 2.3)
    libv8 (3.16.14.3)
    liquid (2.6.1)
    macaddr (1.7.1)
      systemu (~> 2.6.2)
    mail (2.5.4)
      mime-types (~> 1.16)
      treetop (~> 1.4.8)
    memoizable (0.4.2)
      thread_safe (~> 0.3, >= 0.3.1)
    method_source (0.8.2)
    mime-types (1.25.1)
    mini_portile (0.6.0)
    minitest (5.4.0)
    mqtt (0.2.0)
    multi_json (1.10.1)
    multi_xml (0.5.5)
    multipart-post (2.0.0)
    mysql2 (0.3.16)
    naught (1.0.0)
    net-ftp-list (3.2.8)
    nokogiri (1.6.3.1)
      mini_portile (= 0.6.0)
    oauth (0.4.7)
    oauth2 (0.9.4)
      faraday (>= 0.8, < 0.10)
      jwt (~> 1.0)
      multi_json (~> 1.3)
      multi_xml (~> 0.5)
      rack (~> 1.2)
    omniauth (1.2.2)
      hashie (>= 1.2, < 4)
      rack (~> 1.0)
    omniauth-37signals (1.0.5)
      omniauth (~> 1.0)
      omniauth-oauth2 (~> 1.0)
    omniauth-oauth (1.0.1)
      oauth
      omniauth (~> 1.0)
    omniauth-oauth2 (1.1.2)
      faraday (>= 0.8, < 0.10)
      multi_json (~> 1.3)
      oauth2 (~> 0.9.3)
      omniauth (~> 1.2)
    omniauth-tumblr (1.1)
      omniauth-oauth (~> 1.0)
    omniauth-twitter (1.0.1)
      multi_json (~> 1.3)
      omniauth-oauth (~> 1.0)
    orm_adapter (0.5.0)
    pg (0.17.1)
    polyglot (0.3.5)
    protected_attributes (1.0.8)
      activemodel (>= 4.0.1, < 5.0)
    pry (0.10.1)
      coderay (~> 1.1.0)
      method_source (~> 0.8.1)
      slop (~> 3.4)
    quiet_assets (1.0.3)
      railties (>= 3.1, < 5.0)
    rack (1.5.2)
    rack-test (0.6.2)
      rack (>= 1.0)
    rails (4.1.5)
      actionmailer (= 4.1.5)
      actionpack (= 4.1.5)
      actionview (= 4.1.5)
      activemodel (= 4.1.5)
      activerecord (= 4.1.5)
      activesupport (= 4.1.5)
      bundler (>= 1.3.0, < 2.0)
      railties (= 4.1.5)
      sprockets-rails (~> 2.0)
    rails_12factor (0.0.2)
      rails_serve_static_assets
      rails_stdout_logging
    rails_serve_static_assets (0.0.2)
    rails_stdout_logging (0.0.3)
    railties (4.1.5)
      actionpack (= 4.1.5)
      activesupport (= 4.1.5)
      rake (>= 0.8.7)
      thor (>= 0.18.1, < 2.0)
    raindrops (0.13.0)
    rake (10.3.2)
    rdoc (4.1.1)
      json (~> 1.4)
    ref (1.0.5)
    rest-client (1.6.8)
      mime-types (~> 1.16)
      rdoc (>= 2.4.2)
    retriable (1.4.1)
    rr (1.1.2)
    rspec (2.99.0)
      rspec-core (~> 2.99.0)
      rspec-expectations (~> 2.99.0)
      rspec-mocks (~> 2.99.0)
    rspec-collection_matchers (1.0.0)
      rspec-expectations (>= 2.99.0.beta1)
    rspec-core (2.99.2)
    rspec-expectations (2.99.2)
      diff-lcs (>= 1.1.3, < 2.0)
    rspec-mocks (2.99.2)
    rspec-rails (2.99.0)
      actionpack (>= 3.0)
      activemodel (>= 3.0)
      activesupport (>= 3.0)
      railties (>= 3.0)
      rspec-collection_matchers
      rspec-core (~> 2.99.0)
      rspec-expectations (~> 2.99.0)
      rspec-mocks (~> 2.99.0)
    rturk (2.12.1)
      erector
      nokogiri
      rest-client
    ruby-growl (4.1)
      uuid (~> 2.3, >= 2.3.5)
    rufus-scheduler (3.0.8)
      tzinfo
    safe_yaml (1.0.3)
    sass (3.2.19)
    sass-rails (4.0.3)
      railties (>= 4.0.0, < 5.0)
      sass (~> 3.2.0)
      sprockets (~> 2.8, <= 2.11.0)
      sprockets-rails (~> 2.0)
    select2-rails (3.5.9.1)
      thor (~> 0.14)
    shoulda-matchers (2.6.2)
      activesupport (>= 3.0.0)
    signet (0.5.1)
      addressable (>= 2.2.3)
      faraday (>= 0.9.0.rc5)
      jwt (>= 0.1.5)
      multi_json (>= 1.0.0)
    simple-rss (1.3.1)
    simple_oauth (0.2.0)
    simplecov (0.9.0)
      docile (~> 1.1.0)
      multi_json
      simplecov-html (~> 0.8.0)
    simplecov-html (0.8.0)
    slack-notifier (0.5.0)
    slop (3.6.0)
    spectrum-rails (1.3.4)
      railties (>= 3.1)
    spring (1.1.3)
    spring-commands-rspec (1.0.2)
      spring (>= 0.9.1)
    sprockets (2.11.0)
      hike (~> 1.2)
      multi_json (~> 1.0)
      rack (~> 1.0)
      tilt (~> 1.1, != 1.3.0)
    sprockets-rails (2.1.3)
      actionpack (>= 3.0)
      activesupport (>= 3.0)
      sprockets (~> 2.8)
    systemu (2.6.4)
    term-ansicolor (1.3.0)
      tins (~> 1.0)
    therubyracer (0.12.1)
      libv8 (~> 3.16.14.0)
      ref
    thor (0.19.1)
    thread_safe (0.3.4)
    tilt (1.4.1)
    tins (1.3.2)
    treetop (1.4.15)
      polyglot
      polyglot (>= 0.3.1)
    tumblr_client (0.8.4)
      faraday (~> 0.9.0)
      faraday_middleware (~> 0.9.0)
      json
      mime-types
      oauth
      simple_oauth
    twilio-ruby (3.11.6)
      builder (>= 2.1.2)
      jwt (>= 0.1.2)
      multi_json (>= 1.3.0)
    twitter (5.8.0)
      addressable (~> 2.3)
      buftok (~> 0.2.0)
      equalizer (~> 0.0.9)
      faraday (~> 0.9.0)
      http (~> 0.5.0)
      http_parser.rb (~> 0.6.0)
      json (~> 1.8)
      memoizable (~> 0.4.0)
      naught (~> 1.0)
      simple_oauth (~> 0.2.0)
    typhoeus (0.6.9)
      ethon (>= 0.7.1)
    tzinfo (1.2.2)
      thread_safe (~> 0.1)
    uglifier (2.5.3)
      execjs (>= 0.3.0)
      json (>= 1.8.0)
    unicorn (4.8.3)
      kgio (~> 2.6)
      rack
      raindrops (~> 0.7)
    uuid (2.3.7)
      macaddr (~> 1.0)
    uuidtools (2.1.5)
    vcr (2.9.2)
    warden (1.2.3)
      rack (>= 1.0)
    webmock (1.17.4)
      addressable (>= 2.2.7)
      crack (>= 0.3.2)
    weibo_2 (0.1.6)
      hashie (~> 2.0.4)
      multi_json (~> 1)
      oauth2 (~> 0.9.1)
      rest-client (~> 1.6.7)
    wunderground (1.2.0)
      addressable
      httparty (> 0.6.0)
      json (> 1.4.0)
    xmpp4r (0.5.6)

PLATFORMS
  ruby

DEPENDENCIES
  ace-rails-ap (~> 2.0.1)
  better_errors (~> 1.1)
  binding_of_caller
  bootstrap-kaminari-views (~> 0.0.3)
  bundler (>= 1.5.0)
  cantino-twitter-stream!
  coffee-rails (~> 4.0.0)
  coveralls
  daemons (~> 1.1.9)
  delayed_job (~> 4.0.0)
  delayed_job_active_record (~> 4.0.0)
  delorean
  devise (~> 3.2.4)
  dotenv-deployment
  dotenv-rails
  em-http-request (~> 1.1.2)
  faraday (~> 0.9.0)
  faraday_middleware
  feed-normalizer
  ffi (>= 1.9.4)
  font-awesome-sass
  forecast_io (~> 2.0.0)
  foreman (~> 0.63.0)
  geokit (~> 1.8.4)
  geokit-rails (~> 2.0.1)
  google-api-client
  hipchat (~> 1.2.0)
  httparty (~> 0.13)
  jquery-rails (~> 3.1.0)
  json (~> 1.8.1)
  jsonpath (~> 0.5.6)
  kaminari (~> 0.16.1)
  kramdown (~> 1.3.3)
  liquid (~> 2.6.1)
  mqtt
  multi_xml
  mysql2 (~> 0.3.16)
  net-ftp-list (~> 3.2.8)
  nokogiri (~> 1.6.1)
  omniauth
  omniauth-37signals
<<<<<<< HEAD
  omniauth-github
  omniauth-tumblr
=======
>>>>>>> 072bcd36
  omniauth-twitter
  pg
  protected_attributes (~> 1.0.8)
  pry
  quiet_assets
  rack
  rails (= 4.1.5)
  rails_12factor
  rr
  rspec (~> 2.99)
  rspec-collection_matchers
  rspec-rails (~> 2.99)
  rturk (~> 2.12.1)
  ruby-growl (~> 4.1.0)
  rufus-scheduler (~> 3.0.8)
  sass-rails (~> 4.0.0)
  select2-rails (~> 3.5.4)
  shoulda-matchers
  slack-notifier (~> 0.5.0)
  spectrum-rails
  spring
  spring-commands-rspec
  therubyracer (~> 0.12.1)
  tumblr_client
  twilio-ruby (~> 3.11.5)
  twitter (~> 5.8.0)
  typhoeus (~> 0.6.3)
  tzinfo (>= 1.2.0)
  tzinfo-data
  uglifier (>= 1.3.0)
  unicorn
  vcr
  webmock (~> 1.17.4)
  weibo_2 (~> 0.1.4)
  wunderground (~> 1.2.0)
  xmpp4r (~> 0.5.6)<|MERGE_RESOLUTION|>--- conflicted
+++ resolved
@@ -440,11 +440,6 @@
   nokogiri (~> 1.6.1)
   omniauth
   omniauth-37signals
-<<<<<<< HEAD
-  omniauth-github
-  omniauth-tumblr
-=======
->>>>>>> 072bcd36
   omniauth-twitter
   pg
   protected_attributes (~> 1.0.8)
