--- conflicted
+++ resolved
@@ -16,9 +16,9 @@
 gem 'slack-notifier', '~> 0.5.0'  # SlackAgent
 
 # Twitter Agents
+gem 'twitter', '~> 5.8.0' # Must to be loaded before cantino-twitter-stream.
 gem 'cantino-twitter-stream', github: 'cantino/twitter-stream', branch: 'master'
 gem 'omniauth-twitter'
-gem 'twitter', '~> 5.8.0'
 
 # Optional Services.
 gem 'omniauth-37signals'          # BasecampAgent
@@ -36,11 +36,6 @@
 gem 'ace-rails-ap', '~> 2.0.1'
 gem 'bootstrap-kaminari-views', '~> 0.0.3'
 gem 'bundler', '>= 1.5.0'
-<<<<<<< HEAD
-=======
-gem 'twitter', '~> 5.8.0' # needs to be loaded before cantino-twitter-stream.
-gem 'cantino-twitter-stream', github: 'cantino/twitter-stream', branch: 'master'
->>>>>>> 67fa336f
 gem 'coffee-rails', '~> 4.0.0'
 gem 'daemons', '~> 1.1.9'
 gem 'delayed_job', '~> 4.0.0'
