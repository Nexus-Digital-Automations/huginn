GIT
  remote: https://knu@bitbucket.org/knu/hypdf_gem.git
  revision: e11df6bd71356c9211e5001d729f3e92bfd6e19e
  branch: uploadio_namespace
  specs:
    hypdf (1.0.19)
      httparty (> 0.16.0, < 1.0)

GIT
  remote: https://github.com/Hirurg103/capybara_select2.git
  revision: 48e2c458c2827cf2af2b0a287b30468fa8d761bf
  specs:
    capybara-select-2 (0.5.1)

GIT
  remote: https://github.com/IFTTT/tumblr_client.git
  revision: 690ac56bdbfebf34c89b066c94f513236d139d9c
  specs:
    tumblr_client (0.8.6)
      faraday (~> 2.0)
      faraday-multipart
      json
      mime-types
      oauth
      simple_oauth

GIT
  remote: https://github.com/albertsun/weibo_2.git
  revision: ac38d04434747c4b88e86c5337cd436d00c34349
  branch: master
  specs:
    weibo_2 (0.1.7)
      hashie (~> 3)
      multi_json (~> 1)
      oauth2 (~> 1)
      rest-client (>= 2.0)

GIT
  remote: https://github.com/cantino/twitter-stream.git
  revision: a80822d579509802124d4e219bb771eb663efdb7
  branch: huginn
  specs:
    twitter-stream (0.1.15)
      eventmachine (>= 1.0.7)
      http_parser.rb (~> 0.6.0)
      simple_oauth (~> 0.3.0)

GIT
  remote: https://github.com/dsander/dropbox-api.git
  revision: 86cb7b5a1254dc5b054de7263835713c4c1018c7
  ref: 86cb7b5a1254dc5b054de7263835713c4c1018c7
  specs:
    dropbox-api (0.5.0)
      hashie (~> 3.5.6)
      multi_json (~> 1.10)
      oauth2 (~> 1.0)

GIT
  remote: https://github.com/dsander/erector.git
  revision: 821c2fa9174b56cc39e203883d83b18b60912a36
  branch: rails6
  specs:
    erector (0.10.0)
      treetop (>= 1.2.3)

GIT
  remote: https://github.com/huginn/omniauth-dropbox-oauth2.git
  revision: 9468fb33af0af2bad880dcfb42236fde474017a2
  specs:
    omniauth-dropbox-oauth2 (0.3.0)
      omniauth-oauth2 (>= 1.6.0)

GIT
  remote: https://github.com/sferik/twitter.git
  revision: 5fc9b15371b0936a4b331103b588c860f46170fd
  specs:
    twitter (8.0.0)
      addressable (~> 2.3)
      buftok (~> 0.3.0)
      equalizer (~> 0.0.11)
      http (~> 5.1)
      http-form_data (~> 2.3)
      llhttp-ffi (~> 0.4.0)
      memoizable (~> 0.4.0)
      multipart-post (~> 2.0)
      naught (~> 1.0)
      simple_oauth (~> 0.3.0)

PATH
  remote: vendor/gems/dotenv-3.1.0
  specs:
    dotenv (3.1.0)

GEM
  remote: https://rubygems.org/
  specs:
    ace-rails-ap (4.5)
    actioncable (7.0.8.7)
      actionpack (= 7.0.8.7)
      activesupport (= 7.0.8.7)
      nio4r (~> 2.0)
      websocket-driver (>= 0.6.1)
    actionmailbox (7.0.8.7)
      actionpack (= 7.0.8.7)
      activejob (= 7.0.8.7)
      activerecord (= 7.0.8.7)
      activestorage (= 7.0.8.7)
      activesupport (= 7.0.8.7)
      mail (>= 2.7.1)
      net-imap
      net-pop
      net-smtp
    actionmailer (7.0.8.7)
      actionpack (= 7.0.8.7)
      actionview (= 7.0.8.7)
      activejob (= 7.0.8.7)
      activesupport (= 7.0.8.7)
      mail (~> 2.5, >= 2.5.4)
      net-imap
      net-pop
      net-smtp
      rails-dom-testing (~> 2.0)
    actionpack (7.0.8.7)
      actionview (= 7.0.8.7)
      activesupport (= 7.0.8.7)
      rack (~> 2.0, >= 2.2.4)
      rack-test (>= 0.6.3)
      rails-dom-testing (~> 2.0)
      rails-html-sanitizer (~> 1.0, >= 1.2.0)
    actiontext (7.0.8.7)
      actionpack (= 7.0.8.7)
      activerecord (= 7.0.8.7)
      activestorage (= 7.0.8.7)
      activesupport (= 7.0.8.7)
      globalid (>= 0.6.0)
      nokogiri (>= 1.8.5)
    actionview (7.0.8.7)
      activesupport (= 7.0.8.7)
      builder (~> 3.1)
      erubi (~> 1.4)
      rails-dom-testing (~> 2.0)
      rails-html-sanitizer (~> 1.1, >= 1.2.0)
    activejob (7.0.8.7)
      activesupport (= 7.0.8.7)
      globalid (>= 0.3.6)
    activemodel (7.0.8.7)
      activesupport (= 7.0.8.7)
    activerecord (7.0.8.7)
      activemodel (= 7.0.8.7)
      activesupport (= 7.0.8.7)
    activestorage (7.0.8.7)
      actionpack (= 7.0.8.7)
      activejob (= 7.0.8.7)
      activerecord (= 7.0.8.7)
      activesupport (= 7.0.8.7)
      marcel (~> 1.0)
      mini_mime (>= 1.1.0)
    activesupport (7.0.8.7)
      concurrent-ruby (~> 1.0, >= 1.0.2)
      i18n (>= 1.6, < 2)
      minitest (>= 5.1)
      tzinfo (~> 2.0)
    addressable (2.8.7)
      public_suffix (>= 2.0.2, < 7.0)
    airbrussh (1.4.1)
      sshkit (>= 1.6.1, != 1.7.0)
    ast (2.4.2)
    aws-eventstream (1.3.0)
    aws-partitions (1.1031.0)
    aws-sdk-core (3.214.1)
      aws-eventstream (~> 1, >= 1.3.0)
      aws-partitions (~> 1, >= 1.992.0)
      aws-sigv4 (~> 1.9)
      jmespath (~> 1, >= 1.6.1)
    aws-sdk-kms (1.96.0)
      aws-sdk-core (~> 3, >= 3.210.0)
      aws-sigv4 (~> 1.5)
    aws-sdk-s3 (1.177.0)
      aws-sdk-core (~> 3, >= 3.210.0)
      aws-sdk-kms (~> 1)
      aws-sigv4 (~> 1.5)
    aws-sigv4 (1.10.1)
      aws-eventstream (~> 1, >= 1.0.2)
    base64 (0.2.0)
    bcrypt (3.1.20)
    better_errors (2.10.0)
      erubi (>= 1.0.0)
      rack (>= 0.9.0)
      rouge (>= 1.0.0)
    bigdecimal (3.2.3)
    bindex (0.8.1)
    binding_of_caller (1.0.0)
      debug_inspector (>= 0.0.1)
    bootsnap (1.16.0)
      msgpack (~> 1.2)
    bootstrap-kaminari-views (0.0.5)
      kaminari (>= 0.13)
      rails (>= 3.1)
    buftok (0.3.0)
    builder (3.3.0)
    capistrano (3.17.3)
      airbrussh (>= 1.0.0)
      i18n
      rake (>= 10.0.0)
      sshkit (>= 1.9.0)
    capistrano-bundler (2.1.0)
      capistrano (~> 3.1)
    capistrano-rails (1.6.2)
      capistrano (~> 3.1)
      capistrano-bundler (>= 1.1, < 3)
    capybara (3.40.0)
      addressable
      matrix
      mini_mime (>= 0.1.3)
      nokogiri (~> 1.11)
      rack (>= 1.6.0)
      rack-test (>= 0.6.3)
      regexp_parser (>= 1.5, < 3.0)
      xpath (~> 3.2)
    childprocess (5.1.0)
      logger (~> 1.5)
    coderay (1.1.3)
    coffee-rails (5.0.0)
      coffee-script (>= 2.2.0)
      railties (>= 5.2.0)
    coffee-script (2.4.1)
      coffee-script-source
      execjs
    coffee-script-source (1.12.2)
    concurrent-ruby (1.3.4)
    cookiejar (0.3.4)
    crack (0.4.5)
      rexml
    crass (1.0.6)
    csv (3.3.0)
    daemons (1.4.1)
    date (3.4.1)
    debug (1.9.2)
      irb (~> 1.10)
      reline (>= 0.3.8)
    debug_inspector (1.1.0)
    declarative (0.0.20)
    delayed_job (4.1.13)
      activesupport (>= 3.0, < 9.0)
    delayed_job_active_record (4.1.7)
      activerecord (>= 3.0, < 8.0)
      delayed_job (>= 3.0, < 5)
    devise (4.9.4)
      bcrypt (~> 3.0)
      orm_adapter (~> 0.1)
      railties (>= 4.1.0)
      responders
      warden (~> 1.2.3)
    diff-lcs (1.5.1)
    docile (1.4.0)
    domain_name (0.5.20190701)
      unf (>= 0.0.5, < 1.0.0)
    em-http-request (1.1.7)
      addressable (>= 2.3.4)
      cookiejar (!= 0.3.1)
      em-socksify (>= 0.3)
      eventmachine (>= 1.0.3)
      http_parser.rb (>= 0.6.0)
    em-socksify (0.3.2)
      eventmachine (>= 1.0.0.beta.4)
    em-websocket (0.5.3)
      eventmachine (>= 0.12.9)
      http_parser.rb (~> 0)
    equalizer (0.0.11)
    erubi (1.13.1)
    et-orbi (1.2.11)
      tzinfo
    ethon (0.16.0)
      ffi (>= 1.15.0)
    eventmachine (1.2.7)
    evernote-thrift (1.25.2)
    evernote_oauth (0.2.3)
      evernote-thrift
      oauth (>= 0.4.1)
    execjs (2.9.1)
    faraday (2.12.2)
      faraday-net_http (>= 2.0, < 3.5)
      json
      logger
    faraday-follow_redirects (0.3.0)
      faraday (>= 1, < 3)
    faraday-gzip (3.0.2)
      faraday (>= 2.0, < 3)
      zlib (~> 3.0)
    faraday-multipart (1.0.4)
      multipart-post (~> 2)
    faraday-net_http (3.4.0)
      net-http (>= 0.5.0)
    faraday-typhoeus (1.1.0)
      faraday (~> 2.0)
      typhoeus (~> 1.4)
    feedjira (4.0.1)
      logger (>= 1.0, < 2)
      loofah (>= 2.3.1, < 3)
      sax-machine (>= 1.0, < 2)
    ffi (1.17.0-arm64-darwin)
    ffi (1.17.0-x86_64-darwin)
    ffi (1.17.0-x86_64-linux-gnu)
    ffi-compiler (1.0.1)
      ffi (>= 1.0.0)
      rake
    font-awesome-sass (6.7.2)
      sassc (~> 2.0)
    foreman (0.90.0)
      thor (~> 1.4)
    formatador (1.1.0)
    fugit (1.11.1)
      et-orbi (~> 1, >= 1.2.11)
      raabro (~> 1.4)
    gems (1.2.0)
    geokit (1.14.0)
    geokit-rails (2.5.0)
      geokit (~> 1.5)
      rails (>= 3.0)
    globalid (1.2.1)
      activesupport (>= 6.1)
    gmail_xoauth (0.4.3)
      oauth (>= 0.3.6)
    google-api-client (0.53.0)
      google-apis-core (~> 0.1)
      google-apis-generator (~> 0.1)
    google-apis-core (0.11.3)
      addressable (~> 2.5, >= 2.5.1)
      googleauth (>= 0.16.2, < 2.a)
      httpclient (>= 2.8.1, < 3.a)
      mini_mime (~> 1.0)
      representable (~> 3.0)
      retriable (>= 2.0, < 4.a)
      rexml
    google-apis-discovery_v1 (0.14.0)
      google-apis-core (>= 0.11.0, < 2.a)
    google-apis-generator (0.12.0)
      activesupport (>= 5.0)
      gems (~> 1.2)
      google-apis-core (>= 0.11.0, < 2.a)
      google-apis-discovery_v1 (~> 0.5)
      thor (>= 0.20, < 2.a)
    google-cloud-core (1.7.1)
      google-cloud-env (>= 1.0, < 3.a)
      google-cloud-errors (~> 1.0)
    google-cloud-env (2.2.1)
      faraday (>= 1.0, < 3.a)
    google-cloud-errors (1.4.0)
    google-cloud-translate-v2 (1.0.0)
      faraday (>= 1.0, < 3.a)
      google-cloud-core (~> 1.6)
      googleapis-common-protos (>= 1.3.10, < 2.a)
      googleapis-common-protos-types (>= 1.0.5, < 2.a)
      googleauth (>= 0.16.2, < 2.a)
<<<<<<< HEAD
    google-protobuf (4.28.3-arm64-darwin)
      bigdecimal
      rake (>= 13)
    google-protobuf (4.28.3-x86_64-darwin)
=======
    google-protobuf (4.32.0-arm64-darwin)
      bigdecimal
      rake (>= 13)
    google-protobuf (4.32.0-x86_64-darwin)
>>>>>>> 14db2db1
      bigdecimal
      rake (>= 13)
    google-protobuf (4.32.0-x86_64-linux-gnu)
      bigdecimal
      rake (>= 13)
    googleapis-common-protos (1.6.0)
      google-protobuf (>= 3.18, < 5.a)
      googleapis-common-protos-types (~> 1.7)
      grpc (~> 1.41)
    googleapis-common-protos-types (1.21.0)
      google-protobuf (~> 4.26)
    googleauth (1.11.2)
      faraday (>= 1.0, < 3.a)
      google-cloud-env (~> 2.1)
      jwt (>= 1.4, < 3.0)
      multi_json (~> 1.11)
      os (>= 0.9, < 2.0)
      signet (>= 0.16, < 2.a)
<<<<<<< HEAD
    grpc (1.67.0-arm64-darwin)
      google-protobuf (>= 3.25, < 5.0)
      googleapis-common-protos-types (~> 1.0)
    grpc (1.67.0-x86_64-darwin)
=======
    grpc (1.74.1-arm64-darwin)
      google-protobuf (>= 3.25, < 5.0)
      googleapis-common-protos-types (~> 1.0)
    grpc (1.74.1-x86_64-darwin)
>>>>>>> 14db2db1
      google-protobuf (>= 3.25, < 5.0)
      googleapis-common-protos-types (~> 1.0)
    grpc (1.74.1-x86_64-linux-gnu)
      google-protobuf (>= 3.25, < 5.0)
      googleapis-common-protos-types (~> 1.0)
    guard (2.18.0)
      formatador (>= 0.2.4)
      listen (>= 2.7, < 4.0)
      lumberjack (>= 1.0.12, < 2.0)
      nenv (~> 0.1)
      notiffany (~> 0.0)
      pry (>= 0.13.0)
      shellany (~> 0.0)
      thor (>= 0.18.1)
    guard-compat (1.2.1)
    guard-livereload (2.5.2)
      em-websocket (~> 0.5)
      guard (~> 2.8)
      guard-compat (~> 1.0)
      multi_json (~> 1.8)
    guard-rspec (4.7.3)
      guard (~> 2.1)
      guard-compat (~> 1.1)
      rspec (>= 2.99.0, < 4.0)
    hashdiff (1.0.1)
    hashie (3.5.7)
    haversine (0.3.2)
    hipchat (1.6.0)
      httparty
      mimemagic
    httmultiparty (0.3.16)
      httparty (>= 0.7.3)
      mimemagic
      multipart-post
    http (5.1.1)
      addressable (~> 2.8)
      http-cookie (~> 1.0)
      http-form_data (~> 2.2)
      llhttp-ffi (~> 0.4.0)
    http-accept (1.7.0)
    http-cookie (1.0.5)
      domain_name (~> 0.5)
    http-form_data (2.3.0)
    http_parser.rb (0.6.0)
    httparty (0.22.0)
      csv
      mini_mime (>= 1.0.0)
      multi_xml (>= 0.5.2)
    httpclient (2.8.3)
    huginn_agent (0.6.1)
      thor
    i18n (1.14.6)
      concurrent-ruby (~> 1.0)
    io-console (0.7.2)
    irb (1.14.1)
      rdoc (>= 4.0.0)
      reline (>= 0.4.2)
    jmespath (1.6.2)
    jquery-rails (4.6.0)
      rails-dom-testing (>= 1, < 3)
      railties (>= 4.2.0)
      thor (>= 0.14, < 2.0)
    json (2.9.1)
    jsonpath (1.1.5)
      multi_json
    jwt (2.10.1)
      base64
    kaminari (1.2.2)
      activesupport (>= 4.1.0)
      kaminari-actionview (= 1.2.2)
      kaminari-activerecord (= 1.2.2)
      kaminari-core (= 1.2.2)
    kaminari-actionview (1.2.2)
      actionview
      kaminari-core (= 1.2.2)
    kaminari-activerecord (1.2.2)
      activerecord
      kaminari-core (= 1.2.2)
    kaminari-core (1.2.2)
    kgio (2.11.4)
    kramdown (2.4.0)
      rexml
    launchy (3.0.1)
      addressable (~> 2.8)
      childprocess (~> 5.0)
    letter_opener (1.10.0)
      launchy (>= 2.2, < 4)
    letter_opener_web (3.0.0)
      actionmailer (>= 6.1)
      letter_opener (~> 1.9)
      railties (>= 6.1)
      rexml
    libv8-node (16.10.0.0-arm64-darwin)
    libv8-node (16.10.0.0-x86_64-darwin)
    libv8-node (16.10.0.0-x86_64-linux)
    liquid (5.6.0)
      bigdecimal
      strscan
    listen (3.9.0)
      rb-fsevent (~> 0.10, >= 0.10.3)
      rb-inotify (~> 0.9, >= 0.9.10)
    llhttp-ffi (0.4.0)
      ffi-compiler (~> 1.0)
      rake (~> 13.0)
    logger (1.6.4)
    loofah (2.24.1)
      crass (~> 1.0.2)
      nokogiri (>= 1.12.0)
    lumberjack (1.2.8)
    mail (2.8.1)
      mini_mime (>= 0.1.1)
      net-imap
      net-pop
      net-smtp
    marcel (1.0.4)
    matrix (0.4.2)
    memoizable (0.4.2)
      thread_safe (~> 0.3, >= 0.3.1)
    method_source (1.1.0)
    mime-types (3.4.1)
      mime-types-data (~> 3.2015)
    mime-types-data (3.2023.0218.1)
    mimemagic (0.4.3)
      nokogiri (~> 1)
      rake
    mini_magick (5.0.1)
    mini_mime (1.1.5)
    mini_racer (0.6.3)
      libv8-node (~> 16.10.0.0)
    minitest (5.25.4)
    mqtt (0.6.0)
    msgpack (1.7.2)
    multi_json (1.15.0)
    multi_xml (0.7.1)
      bigdecimal (~> 3.1)
    multipart-post (2.4.1)
    mysql2 (0.5.6)
    naught (1.1.0)
    nenv (0.3.0)
    net-ftp (0.2.0)
      net-protocol
      time
    net-ftp-list (3.3.0)
    net-http (0.6.0)
      uri
    net-imap (0.5.4)
      date
      net-protocol
    net-pop (0.1.2)
      net-protocol
    net-protocol (0.2.2)
      timeout
    net-scp (4.0.0)
      net-ssh (>= 2.6.5, < 8.0.0)
    net-smtp (0.5.0)
      net-protocol
    net-ssh (7.1.0)
    netrc (0.11.0)
    nio4r (2.7.4)
<<<<<<< HEAD
    nokogiri (1.18.4-arm64-darwin)
      racc (~> 1.4)
    nokogiri (1.18.4-x86_64-darwin)
=======
    nokogiri (1.18.9-arm64-darwin)
      racc (~> 1.4)
    nokogiri (1.18.9-x86_64-darwin)
>>>>>>> 14db2db1
      racc (~> 1.4)
    nokogiri (1.18.9-x86_64-linux-gnu)
      racc (~> 1.4)
    notiffany (0.1.3)
      nenv (~> 0.1)
      shellany (~> 0.0)
    oauth (1.1.0)
      oauth-tty (~> 1.0, >= 1.0.1)
      snaky_hash (~> 2.0)
      version_gem (~> 1.1)
    oauth-tty (1.0.5)
      version_gem (~> 1.1, >= 1.1.1)
    oauth2 (1.4.11)
      faraday (>= 0.17.3, < 3.0)
      jwt (>= 1.0, < 3.0)
      multi_json (~> 1.3)
      multi_xml (~> 0.5)
      rack (>= 1.2, < 4)
    omniauth (2.1.2)
      hashie (>= 3.4.6)
      rack (>= 2.2.3)
      rack-protection
    omniauth-evernote (1.2.1)
      evernote-thrift
      multi_json (~> 1.0)
      omniauth-oauth (~> 1.0)
    omniauth-google-oauth2 (1.0.1)
      jwt (>= 2.0)
      oauth2 (~> 1.1)
      omniauth (~> 2.0)
      omniauth-oauth2 (~> 1.7.1)
    omniauth-oauth (1.2.0)
      oauth
      omniauth (>= 1.0, < 3)
    omniauth-oauth2 (1.7.3)
      oauth2 (>= 1.4, < 3)
      omniauth (>= 1.9, < 3)
    omniauth-tumblr (1.2)
      multi_json
      omniauth-oauth (~> 1.0)
    omniauth-twitter (1.4.0)
      omniauth-oauth (~> 1.1)
      rack
    orm_adapter (0.5.0)
    os (1.1.4)
    parallel (1.23.0)
    parser (3.2.2.1)
      ast (~> 2.4.1)
    pg (1.5.9)
    pirate_weather_forecast_ruby (0.1.0)
      faraday
      hashie
      multi_json
    polyglot (0.3.5)
    pry (0.14.2)
      coderay (~> 1.1)
      method_source (~> 1.0)
    psych (5.2.0)
      stringio
    public_suffix (6.0.1)
    puma (6.4.3)
      nio4r (~> 2.0)
    raabro (1.4.0)
    racc (1.8.1)
    rack (2.2.10)
    rack-livereload (0.5.1)
      rack
    rack-protection (3.2.0)
      base64 (>= 0.1.0)
      rack (~> 2.2, >= 2.2.4)
    rack-test (2.2.0)
      rack (>= 1.3)
    rails (7.0.8.7)
      actioncable (= 7.0.8.7)
      actionmailbox (= 7.0.8.7)
      actionmailer (= 7.0.8.7)
      actionpack (= 7.0.8.7)
      actiontext (= 7.0.8.7)
      actionview (= 7.0.8.7)
      activejob (= 7.0.8.7)
      activemodel (= 7.0.8.7)
      activerecord (= 7.0.8.7)
      activestorage (= 7.0.8.7)
      activesupport (= 7.0.8.7)
      bundler (>= 1.15.0)
      railties (= 7.0.8.7)
    rails-controller-testing (1.0.5)
      actionpack (>= 5.0.1.rc1)
      actionview (>= 5.0.1.rc1)
      activesupport (>= 5.0.1.rc1)
    rails-dom-testing (2.2.0)
      activesupport (>= 5.0.0)
      minitest
      nokogiri (>= 1.6)
    rails-html-sanitizer (1.6.2)
      loofah (~> 2.21)
      nokogiri (>= 1.15.7, != 1.16.7, != 1.16.6, != 1.16.5, != 1.16.4, != 1.16.3, != 1.16.2, != 1.16.1, != 1.16.0.rc1, != 1.16.0)
    railties (7.0.8.7)
      actionpack (= 7.0.8.7)
      activesupport (= 7.0.8.7)
      method_source
      rake (>= 12.2)
      thor (~> 1.0)
      zeitwerk (~> 2.5)
    rainbow (3.1.1)
    raindrops (0.20.1)
    rake (13.3.0)
    rb-fsevent (0.11.2)
    rb-inotify (0.11.1)
      ffi (~> 1.0)
    rb-kqueue (0.2.8)
      ffi (>= 0.5.0)
    rdoc (6.7.0)
      psych (>= 4.0.0)
    regexp_parser (2.8.0)
    reline (0.5.11)
      io-console (~> 0.5)
    representable (3.2.0)
      declarative (< 0.1.0)
      trailblazer-option (>= 0.1.1, < 0.2.0)
      uber (< 0.2.0)
    responders (3.1.1)
      actionpack (>= 5.2)
      railties (>= 5.2)
    rest-client (2.1.0)
      http-accept (>= 1.7.0, < 2.0)
      http-cookie (>= 1.0.2, < 2.0)
      mime-types (>= 1.16, < 4.0)
      netrc (~> 0.8)
    retriable (3.1.2)
    rexml (3.3.9)
    rouge (4.1.1)
    rr (3.1.0)
    rspec (3.13.0)
      rspec-core (~> 3.13.0)
      rspec-expectations (~> 3.13.0)
      rspec-mocks (~> 3.13.0)
    rspec-collection_matchers (1.2.0)
      rspec-expectations (>= 2.99.0.beta1)
    rspec-core (3.13.2)
      rspec-support (~> 3.13.0)
    rspec-expectations (3.13.3)
      diff-lcs (>= 1.2.0, < 2.0)
      rspec-support (~> 3.13.0)
    rspec-html-matchers (0.10.0)
      nokogiri (~> 1)
      rspec (>= 3.0.0.a)
    rspec-mocks (3.13.2)
      diff-lcs (>= 1.2.0, < 2.0)
      rspec-support (~> 3.13.0)
    rspec-rails (7.1.0)
      actionpack (>= 7.0)
      activesupport (>= 7.0)
      railties (>= 7.0)
      rspec-core (~> 3.13)
      rspec-expectations (~> 3.13)
      rspec-mocks (~> 3.13)
      rspec-support (~> 3.13)
    rspec-support (3.13.1)
    rturk (2.12.1)
      erector
      nokogiri
      rest-client
    rubocop (1.51.0)
      json (~> 2.3)
      parallel (~> 1.10)
      parser (>= 3.2.0.0)
      rainbow (>= 2.2.2, < 4.0)
      regexp_parser (>= 1.8, < 3.0)
      rexml (>= 3.2.5, < 4.0)
      rubocop-ast (>= 1.28.0, < 2.0)
      ruby-progressbar (~> 1.7)
      unicode-display_width (>= 2.4.0, < 3.0)
    rubocop-ast (1.28.1)
      parser (>= 3.2.1.0)
    rubocop-capybara (2.18.0)
      rubocop (~> 1.41)
    rubocop-factory_bot (2.23.1)
      rubocop (~> 1.33)
    rubocop-performance (1.18.0)
      rubocop (>= 1.7.0, < 2.0)
      rubocop-ast (>= 0.4.0)
    rubocop-rspec (2.22.0)
      rubocop (~> 1.33)
      rubocop-capybara (~> 2.17)
      rubocop-factory_bot (~> 2.22)
    ruby-progressbar (1.13.0)
    rubyzip (2.3.2)
    rufus-scheduler (3.9.2)
      fugit (~> 1.1, >= 1.11.1)
    sassc (2.4.0)
      ffi (~> 1.9)
    sassc-rails (2.1.2)
      railties (>= 4.0.0)
      sassc (>= 2.0)
      sprockets (> 3.0)
      sprockets-rails
      tilt
    sax-machine (1.3.2)
    select2-rails (4.0.13)
    selenium-webdriver (4.9.1)
      rexml (~> 3.2, >= 3.2.5)
      rubyzip (>= 1.2.2, < 3.0)
      websocket (~> 1.0)
    shellany (0.0.1)
    shoulda-matchers (5.3.0)
      activesupport (>= 5.2.0)
    signet (0.17.0)
      addressable (~> 2.8)
      faraday (>= 0.17.5, < 3.a)
      jwt (>= 1.5, < 3.0)
      multi_json (~> 1.10)
    simple_oauth (0.3.1)
    simplecov (0.22.0)
      docile (~> 1.1)
      simplecov-html (~> 0.11)
      simplecov_json_formatter (~> 0.1)
    simplecov-html (0.12.3)
    simplecov-lcov (0.8.0)
    simplecov_json_formatter (0.1.4)
    slack-notifier (2.4.0)
    snaky_hash (2.0.1)
      hashie
      version_gem (~> 1.1, >= 1.1.1)
    spectrum-rails (1.8.1)
      railties (>= 3.1)
    spring (4.2.1)
    spring-commands-rspec (1.0.4)
      spring (>= 0.9.1)
    spring-watcher-listen (2.1.0)
      listen (>= 2.7, < 4.0)
      spring (>= 4)
    sprockets (4.2.1)
      concurrent-ruby (~> 1.0)
      rack (>= 2.2.4, < 4)
    sprockets-rails (3.5.2)
      actionpack (>= 6.1)
      activesupport (>= 6.1)
      sprockets (>= 3.0.0)
    sshkit (1.21.4)
      net-scp (>= 1.1.2)
      net-ssh (>= 2.8.0)
    stringio (3.1.2)
    strscan (3.1.2)
    terser (1.1.15)
      execjs (>= 0.3.0, < 3)
    thor (1.4.0)
    thread_safe (0.3.6)
    tilt (2.1.0)
    time (0.2.2)
      date
    timeout (0.4.3)
    trailblazer-option (0.1.2)
    treetop (1.6.12)
      polyglot (~> 0.3)
    twilio-ruby (7.4.0)
      faraday (>= 0.9, < 3.0)
      jwt (>= 1.5, < 3.0)
      nokogiri (>= 1.6, < 2.0)
    typhoeus (1.4.1)
      ethon (>= 0.9.0)
    tzinfo (2.0.6)
      concurrent-ruby (~> 1.0)
    uber (0.1.0)
    uglifier (4.2.1)
      execjs (>= 0.3.0, < 3)
    unf (0.1.4)
      unf_ext
    unf_ext (0.0.8.2)
    unicode-display_width (2.4.2)
    unicorn (6.1.0)
      kgio (~> 2.6)
      raindrops (~> 0.7)
    unicorn-rails (2.2.1)
      rack
      unicorn
    uri (1.0.2)
    vcr (6.1.0)
    version_gem (1.1.4)
    warden (1.2.9)
      rack (>= 2.0.9)
    web-console (4.2.1)
      actionview (>= 6.0.0)
      activemodel (>= 6.0.0)
      bindex (>= 0.4.0)
      railties (>= 6.0.0)
    webmock (3.18.1)
      addressable (>= 2.8.0)
      crack (>= 0.3.2)
      hashdiff (>= 0.4.0, < 2.0.0)
    websocket (1.2.9)
    websocket-driver (0.7.6)
      websocket-extensions (>= 0.1.0)
    websocket-extensions (0.1.5)
    xmpp4r (0.5.6)
    xpath (3.2.0)
      nokogiri (~> 1.8)
    zeitwerk (2.7.1)
    zlib (3.2.0)

PLATFORMS
  arm64-darwin-24
  x86_64-darwin-24
  x86_64-linux

DEPENDENCIES
  ace-rails-ap
  aws-sdk-s3 (~> 1, >= 1.177.0)
  better_errors
  binding_of_caller
  bootsnap
  bootstrap-kaminari-views (~> 0.0.5)
  capistrano
  capistrano-bundler
  capistrano-rails
  capybara
  capybara-select-2!
  coffee-rails (~> 5)
  daemons
  debug
  delayed_job
  delayed_job_active_record
  devise (~> 4.9, >= 4.9.4)
  dotenv!
  dropbox-api!
  em-http-request
  erector!
  evernote_oauth
  execjs
  faraday
  faraday-follow_redirects
  faraday-gzip
  faraday-typhoeus
  feedjira (~> 4.0, >= 4.0.1)
  ffi (>= 1.17.0)
  font-awesome-sass (~> 6.7.2)
  foreman (~> 0.90.0)
  geokit (~> 1.14)
  geokit-rails (~> 2.5)
  gmail_xoauth
  google-api-client (~> 0.53)
  google-cloud-translate-v2
  guard
  guard-livereload
  guard-rspec
  haversine
  hipchat (~> 1.6.0)
  httmultiparty (~> 0.3.16)
  httparty (~> 0.22)
  huginn_agent
  hypdf!
  jquery-rails (~> 4.6)
  json (~> 2.9, >= 2.9.1)
  jsonpath (~> 1.1, >= 1.1.5)
  kaminari (~> 1.2, >= 1.2.2)
  kramdown
  letter_opener_web (~> 3.0)
  liquid (~> 5.6)
  listen (~> 3.9.0)
  loofah (~> 2.24)
  mail (>= 2.8.1)
  mini_magick (>= 5.0.1)
  mini_racer
  mqtt
  multi_xml
  mysql2 (~> 0.5, >= 0.5.6)
  net-ftp
  net-ftp-list
  nokogiri (>= 1.18.4)
  omniauth
  omniauth-dropbox-oauth2!
  omniauth-evernote
  omniauth-google-oauth2 (~> 1.0.1)
  omniauth-tumblr
  omniauth-twitter
  pg (~> 1.5, >= 1.5.9)
  pirate_weather_forecast_ruby
  puma
  rack-livereload
  rails (~> 7.0.1)
  rails-controller-testing
  rails-html-sanitizer (~> 1.6, >= 1.6.2)
  rb-kqueue (>= 0.2.8)
  rr
  rspec
  rspec-collection_matchers
  rspec-html-matchers
  rspec-mocks
  rspec-rails
  rturk (~> 2.12.1)
  rubocop
  rubocop-performance
  rubocop-rspec
  rufus-scheduler (~> 3.9, >= 3.9.2)
  sassc-rails
  select2-rails
  selenium-webdriver
  shoulda-matchers
  simplecov
  simplecov-lcov (~> 0.8.0)
  slack-notifier (~> 2.4.0)
  spectrum-rails
  spring
  spring-commands-rspec
  spring-watcher-listen
  sprockets
  terser
  tumblr_client!
  twilio-ruby (~> 7.4.0)
  twitter!
  twitter-stream!
  typhoeus
  tzinfo (>= 2.0.6)
  tzinfo-data
  uglifier
  unicorn
  unicorn-rails
  vcr
  web-console (>= 4.2.1)
  webmock
  weibo_2!
  xmpp4r (~> 0.5.6)

RUBY VERSION
   ruby 3.2.4p170

BUNDLED WITH
   2.7.2<|MERGE_RESOLUTION|>--- conflicted
+++ resolved
@@ -298,9 +298,7 @@
       logger (>= 1.0, < 2)
       loofah (>= 2.3.1, < 3)
       sax-machine (>= 1.0, < 2)
-    ffi (1.17.0-arm64-darwin)
-    ffi (1.17.0-x86_64-darwin)
-    ffi (1.17.0-x86_64-linux-gnu)
+    ffi (1.17.0)
     ffi-compiler (1.0.1)
       ffi (>= 1.0.0)
       rake
@@ -352,17 +350,10 @@
       googleapis-common-protos (>= 1.3.10, < 2.a)
       googleapis-common-protos-types (>= 1.0.5, < 2.a)
       googleauth (>= 0.16.2, < 2.a)
-<<<<<<< HEAD
-    google-protobuf (4.28.3-arm64-darwin)
-      bigdecimal
-      rake (>= 13)
-    google-protobuf (4.28.3-x86_64-darwin)
-=======
     google-protobuf (4.32.0-arm64-darwin)
       bigdecimal
       rake (>= 13)
     google-protobuf (4.32.0-x86_64-darwin)
->>>>>>> 14db2db1
       bigdecimal
       rake (>= 13)
     google-protobuf (4.32.0-x86_64-linux-gnu)
@@ -381,17 +372,10 @@
       multi_json (~> 1.11)
       os (>= 0.9, < 2.0)
       signet (>= 0.16, < 2.a)
-<<<<<<< HEAD
-    grpc (1.67.0-arm64-darwin)
-      google-protobuf (>= 3.25, < 5.0)
-      googleapis-common-protos-types (~> 1.0)
-    grpc (1.67.0-x86_64-darwin)
-=======
     grpc (1.74.1-arm64-darwin)
       google-protobuf (>= 3.25, < 5.0)
       googleapis-common-protos-types (~> 1.0)
     grpc (1.74.1-x86_64-darwin)
->>>>>>> 14db2db1
       google-protobuf (>= 3.25, < 5.0)
       googleapis-common-protos-types (~> 1.0)
     grpc (1.74.1-x86_64-linux-gnu)
@@ -551,15 +535,9 @@
     net-ssh (7.1.0)
     netrc (0.11.0)
     nio4r (2.7.4)
-<<<<<<< HEAD
-    nokogiri (1.18.4-arm64-darwin)
-      racc (~> 1.4)
-    nokogiri (1.18.4-x86_64-darwin)
-=======
     nokogiri (1.18.9-arm64-darwin)
       racc (~> 1.4)
     nokogiri (1.18.9-x86_64-darwin)
->>>>>>> 14db2db1
       racc (~> 1.4)
     nokogiri (1.18.9-x86_64-linux-gnu)
       racc (~> 1.4)
